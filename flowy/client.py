--- conflicted
+++ resolved
@@ -780,22 +780,6 @@
         self._register_queue = []
 
     def register(self, name, version, activity_runner,
-<<<<<<< HEAD
-                 heartbeat=60,
-                 schedule_to_close=420,
-                 schedule_to_start=120,
-                 start_to_close=300,
-                 doc=None):
-        # All versions are converted to string in SWF and that's how we should
-        # store them too in order to be able to query for them
-        self.activities[(name, str(version))] = activity_runner
-        return self.client.register_activity(
-            name, version, activity_runner, heartbeat,
-            schedule_to_close, schedule_to_start, start_to_close, doc
-        )
-
-    def start(self):
-=======
                  heartbeat=60, schedule_to_close=420, schedule_to_start=120,
                  start_to_close=300, doc=None):
         # All versions are converted to string in SWF and that's how we should
@@ -812,7 +796,6 @@
     def start(self, client):
         for args in self._register_queue:
             client.register_activity(*args)
->>>>>>> 6c015089
         while 1:
             response = client.request_activity()
             logging.info("Processing activity: %s %s",
@@ -845,15 +828,9 @@
 
         def wrapper(activity):
             r_kwargs['doc'] = activity.__doc__.strip()
-<<<<<<< HEAD
-            if not self.loop.register(name, version, activity(*args, **kwargs),
-                                      **r_kwargs):
-                sys.exit(1)
-=======
             self.register(
                 name, version, activity(*args, **kwargs), **r_kwargs
             )
->>>>>>> 6c015089
             return activity
 
         return wrapper

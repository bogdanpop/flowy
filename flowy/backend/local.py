--- conflicted
+++ resolved
@@ -368,13 +368,8 @@
 
     def __call__(self, state, input_data):
         d = Decision()
-<<<<<<< HEAD
-        input_data = serializer.serialize_input(*args, **kwargs)
         graph = AGraph(directed=True)
         self.worker(self, input_data, d, state, graph)
-=======
-        self.worker(self, input_data, d, state)
->>>>>>> 2dafcb70
         return d
 
     def run(self, *args, **kwargs):
